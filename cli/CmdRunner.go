// Copyright (c) 2022, The OTNS Authors.
// All rights reserved.
//
// Redistribution and use in source and binary forms, with or without
// modification, are permitted provided that the following conditions are met:
// 1. Redistributions of source code must retain the above copyright
//    notice, this list of conditions and the following disclaimer.
// 2. Redistributions in binary form must reproduce the above copyright
//    notice, this list of conditions and the following disclaimer in the
//    documentation and/or other materials provided with the distribution.
// 3. Neither the name of the copyright holder nor the
//    names of its contributors may be used to endorse or promote products
//    derived from this software without specific prior written permission.
//
// THIS SOFTWARE IS PROVIDED BY THE COPYRIGHT HOLDERS AND CONTRIBUTORS "AS IS"
// AND ANY EXPRESS OR IMPLIED WARRANTIES, INCLUDING, BUT NOT LIMITED TO, THE
// IMPLIED WARRANTIES OF MERCHANTABILITY AND FITNESS FOR A PARTICULAR PURPOSE
// ARE DISCLAIMED. IN NO EVENT SHALL THE COPYRIGHT HOLDER OR CONTRIBUTORS BE
// LIABLE FOR ANY DIRECT, INDIRECT, INCIDENTAL, SPECIAL, EXEMPLARY, OR
// CONSEQUENTIAL DAMAGES (INCLUDING, BUT NOT LIMITED TO, PROCUREMENT OF
// SUBSTITUTE GOODS OR SERVICES; LOSS OF USE, DATA, OR PROFITS; OR BUSINESS
// INTERRUPTION) HOWEVER CAUSED AND ON ANY THEORY OF LIABILITY, WHETHER IN
// CONTRACT, STRICT LIABILITY, OR TORT (INCLUDING NEGLIGENCE OR OTHERWISE)
// ARISING IN ANY WAY OUT OF THE USE OF THIS SOFTWARE, EVEN IF ADVISED OF THE
// POSSIBILITY OF SUCH DAMAGE.

package cli

import (
	"context"
	"fmt"
	"io"
	"reflect"
	"strings"
	"time"

	"gopkg.in/yaml.v3"
	"github.com/openthread/ot-ns/visualize"
	"github.com/openthread/ot-ns/web"
	"github.com/openthread/ot-ns/progctx"
	"github.com/openthread/ot-ns/dispatcher"
	"github.com/openthread/ot-ns/simulation"
	. "github.com/openthread/ot-ns/types"
	"github.com/pkg/errors"
	"github.com/simonlingoogle/go-simplelogger"
	"github.com/openthread/ot-ns/radiomodel"
)

const (
	Prompt = "> "
)

type CommandContext struct {
	context.Context
	*Command
	rt     *CmdRunner
	err    error
	output io.Writer
}

func (cc *CommandContext) outputf(format string, args ...interface{}) {
	_, _ = fmt.Fprintf(cc.output, format, args...)
}

func (cc *CommandContext) errorf(format string, args ...interface{}) {
	cc.err = errors.Errorf(format, args...)
}

func (cc *CommandContext) error(err error) {
	cc.err = err
}

func (cc *CommandContext) Err() error {
	return cc.err
}

func (cc *CommandContext) outputItemsAsYaml(items interface{}) {
	var itemsYaml yaml.Node

	err := itemsYaml.Encode(items)
	simplelogger.PanicIfError(err)

	for _, content := range itemsYaml.Content {
		content.Style = yaml.FlowStyle
	}

	data, err := yaml.Marshal(&itemsYaml)
	simplelogger.PanicIfError(err)

	_, err = cc.output.Write(data)
	simplelogger.PanicIfError(err)
}

type CmdRunner struct {
	sim           *simulation.Simulation
	ctx           *progctx.ProgCtx
	contextNodeId NodeId
}

func (rt *CmdRunner) RunCommand(cmdline string, output io.Writer) error {
	// run the OTNS-CLI command without node contexts
	cmd := Command{}

	if err := ParseBytes([]byte(cmdline), &cmd); err != nil {
		if _, err := fmt.Fprintf(output, "Error: %v\n", err); err != nil {
			return err
		}
	} else {
		rt.execute(&cmd, output)
	}

	return nil
}

func (rt *CmdRunner) HandleCommand(cmdline string, output io.Writer) error {
	if rt.contextNodeId != InvalidNodeId && !isContextlessCommand(cmdline) {
		// run the command in node context
		cmd := Command{
			Node: &NodeCmd{
				Node:    NodeSelector{Id: rt.contextNodeId},
				Command: &cmdline,
			},
		}
		rt.execute(&cmd, output)
		return nil
	} else {
		return rt.RunCommand(cmdline, output)
	}
}

func (rt *CmdRunner) GetPrompt() string {
	if rt.contextNodeId == InvalidNodeId {
		return Prompt
	} else {
		return fmt.Sprintf("node %d%s", rt.contextNodeId, Prompt)
	}
}

func (rt *CmdRunner) GetContextNodeId() NodeId {
	return rt.contextNodeId
}

func (rt *CmdRunner) execute(cmd *Command, output io.Writer) {
	cc := &CommandContext{
		Command: cmd,
		rt:      rt,
		output:  output,
	}

	defer func() {
		if cc.Err() != nil {
			cc.outputf("Error: %v\n", cc.Err())
		} else {
			cc.outputf("Done\n")
		}
	}()

	defer func() {
		rerr := recover()

		if rerr != nil {
			if err, ok := rerr.(error); ok {
				cc.err = errors.Wrapf(err, "panic: %v", err)
			} else {
				cc.err = errors.Errorf("panic: %v", rerr)
			}
		}
	}()

	if cmd.Move != nil {
		rt.executeMoveNode(cc, cc.Move)
	} else if cmd.Radio != nil {
		rt.executeRadio(cc, cc.Radio)
	} else if cmd.Go != nil {
		rt.executeGo(cc, cmd.Go)
	} else if cmd.Nodes != nil {
		rt.executeLsNodes(cc, cc.Nodes)
	} else if cmd.Partitions != nil {
		rt.executeLsPartitions(cc)
	} else if cmd.Add != nil {
		rt.executeAddNode(cc, cmd.Add)
	} else if cmd.Del != nil {
		rt.executeDelNode(cc, cmd.Del)
	} else if cmd.Ping != nil {
		rt.executePing(cc, cmd.Ping)
	} else if cmd.Node != nil {
		rt.executeNode(cc, cmd.Node)
	} else if cmd.CountDown != nil {
		rt.executeCountDown(cc, cmd.CountDown)
	} else if cmd.Speed != nil {
		rt.executeSpeed(cc, cmd.Speed)
	} else if cmd.Plr != nil {
		rt.executePlr(cc, cc.Plr)
	} else if cmd.Pings != nil {
		rt.executeCollectPings(cc, cc.Pings)
	} else if cmd.Counters != nil {
		rt.executeCounters(cc, cc.Counters)
	} else if cmd.Joins != nil {
		rt.executeCollectJoins(cc, cc.Joins)
	} else if cmd.Coaps != nil {
		rt.executeCoaps(cc, cc.Coaps)
	} else if cmd.Scan != nil {
		rt.executeScan(cc, cc.Scan)
	} else if cmd.ConfigVisualization != nil {
		rt.executeConfigVisualization(cc, cc.ConfigVisualization)
	} else if cmd.Debug != nil {
		rt.executeDebug(cc, cmd.Debug)
	} else if cmd.Title != nil {
		rt.executeTitle(cc, cmd.Title)
	} else if cmd.DemoLegend != nil {
		rt.executeDemoLegend(cc, cmd.DemoLegend)
	} else if cmd.Exit != nil {
		rt.executeExit(cc, cmd.Exit)
	} else if cmd.Web != nil {
		rt.executeWeb(cc, cc.Web)
	} else if cmd.NetInfo != nil {
		rt.executeNetInfo(cc, cc.NetInfo)
<<<<<<< HEAD
	} else if cmd.RadioModel != nil {
		rt.executeRadioModel(cc, cc.RadioModel)

	} else if cmd.Energy != nil {
		rt.executeEnergy(cc, cc.Energy)
=======
	} else if cmd.LogLevel != nil {
		rt.executeLogLevel(cc, cc.LogLevel)
>>>>>>> 1fb9e681
	} else {
		simplelogger.Panicf("unimplemented command: %#v", cmd)
	}
}

func (rt *CmdRunner) executeGo(cc *CommandContext, cmd *GoCmd) {
	if cmd.Speed != nil {
		rt.postAsyncWait(func(sim *simulation.Simulation) {
			sim.SetSpeed(*cmd.Speed)
		})
	}
	var done <-chan struct{}

	if cmd.Ever == nil {
		rt.postAsyncWait(func(sim *simulation.Simulation) {
			done = sim.Go(time.Duration(float64(time.Second) * cmd.Seconds))
		})

		<-done
	} else {
		for {
			rt.postAsyncWait(func(sim *simulation.Simulation) {
				done = sim.Go(time.Hour) // run for ever
			})
			<-done

			if rt.ctx.Err() != nil {
				break
			}
		}
	}
}

func (rt *CmdRunner) executeSpeed(cc *CommandContext, cmd *SpeedCmd) {
	rt.postAsyncWait(func(sim *simulation.Simulation) {
		if cmd.Speed == nil && cmd.Max == nil {
			cc.outputf("%v\n", sim.GetSpeed())
		} else if cmd.Max != nil {
			sim.SetSpeed(dispatcher.MaxSimulateSpeed)
		} else {
			sim.SetSpeed(*cmd.Speed)
		}
	})
}

func (rt *CmdRunner) postAsyncWait(f func(sim *simulation.Simulation)) {
	done := make(chan struct{})
	rt.sim.PostAsync(false, func() {
		f(rt.sim)
		close(done)
	})
	<-done
}

func (rt *CmdRunner) executeAddNode(cc *CommandContext, cmd *AddCmd) {
	simplelogger.Infof("Add: %#v", *cmd)
	cfg := DefaultNodeConfig()
	if cmd.X != nil {
		cfg.X = *cmd.X
	}
	if cmd.Y != nil {
		cfg.Y = *cmd.Y
	}

	if cmd.Type.Val == "router" {
		cfg.IsRouter = true
		cfg.IsMtd = false
		cfg.RxOffWhenIdle = false
	} else if cmd.Type.Val == "fed" {
		cfg.IsRouter = false
		cfg.IsMtd = false
		cfg.RxOffWhenIdle = false
	} else if cmd.Type.Val == "med" {
		cfg.IsRouter = false
		cfg.IsMtd = true
		cfg.RxOffWhenIdle = false
	} else if cmd.Type.Val == "sed" {
		cfg.IsRouter = false
		cfg.IsMtd = true
		cfg.RxOffWhenIdle = true
	} else {
		panic("wrong node type")
	}

	if cmd.Id != nil {
		cfg.ID = cmd.Id.Val
	}

	if cmd.RadioRange != nil {
		cfg.RadioRange = cmd.RadioRange.Val
	}

	if cmd.Executable != nil {
		cfg.ExecutablePath = cmd.Executable.Path
	}

	cfg.Restore = cmd.Restore != nil

	rt.postAsyncWait(func(sim *simulation.Simulation) {
		node, err := sim.AddNode(cfg)
		if err != nil {
			cc.error(err)
			return
		}

		cc.outputf("%d\n", node.Id)
	})
}

func (rt *CmdRunner) executeDelNode(cc *CommandContext, cmd *DelCmd) {
	rt.postAsyncWait(func(sim *simulation.Simulation) {
		for _, sel := range cmd.Nodes {
			node, _ := rt.getNode(sim, sel)
			if node == nil {
				cc.errorf("node %v not found", sel)
				continue
			}

			cc.error(sim.DeleteNode(node.Id))
		}
	})
}

func (rt *CmdRunner) executeExit(cc *CommandContext, cmd *ExitCmd) {
	if rt.enterNodeContext(InvalidNodeId) {
		return
	}

	rt.postAsyncWait(func(sim *simulation.Simulation) {
		sim.Stop()
	})
	rt.ctx.Cancel("exit")
}

func (rt *CmdRunner) executePing(cc *CommandContext, cmd *PingCmd) {
	simplelogger.Debugf("ping %#v", cmd)
	rt.postAsyncWait(func(sim *simulation.Simulation) {
		src, _ := rt.getNode(sim, cmd.Src)
		if src == nil {
			cc.errorf("src node not found")
			return
		}

		var dstaddr string
		if cmd.Dst != nil {
			dst, _ := rt.getNode(sim, *cmd.Dst)

			if dst == nil {
				cc.errorf("dst node not found")
				return
			}
			dstaddrs := rt.getAddrs(dst, cmd.AddrType)
			if len(dstaddrs) <= 0 {
				cc.errorf("dst addr not found")
				return
			}
			dstaddr = dstaddrs[0]
		} else {
			dstaddr = cmd.DstAddr.Addr
		}

		datasize := 4
		count := 1
		interval := 1
		hopLimit := 64

		if cmd.DataSize != nil {
			datasize = cmd.DataSize.Val
		}

		if cmd.Count != nil {
			count = cmd.Count.Val
		}

		if cmd.Interval != nil {
			interval = cmd.Interval.Val
		}

		if cmd.HopLimit != nil {
			hopLimit = cmd.HopLimit.Val
		}

		src.Ping(dstaddr, datasize, count, interval, hopLimit)
	})
}

func (rt *CmdRunner) getNode(sim *simulation.Simulation, sel NodeSelector) (*simulation.Node, *dispatcher.Node) {
	if sel.Id > 0 {
		return sim.Nodes()[sel.Id], sim.Dispatcher().Nodes()[sel.Id]
	}

	panic("node selector not implemented")
}

func (rt *CmdRunner) getAddrs(node *simulation.Node, addrType *AddrTypeFlag) []string {
	if node == nil {
		return nil
	}

	var addrs []string
	if (addrType == nil || addrType.Type == AddrTypeAny) || addrType.Type == AddrTypeMleid {
		addrs = append(addrs, node.GetIpAddrMleid()...)
	}

	if len(addrs) > 0 {
		return addrs
	}

	if (addrType == nil || addrType.Type == AddrTypeAny) || addrType.Type == AddrTypeRloc {
		addrs = append(addrs, node.GetIpAddrRloc()...)
	}

	if len(addrs) > 0 {
		return addrs
	}

	if (addrType == nil || addrType.Type == AddrTypeAny) || addrType.Type == AddrTypeLinkLocal {
		addrs = append(addrs, node.GetIpAddrLinkLocal()...)
	}

	return addrs
}

func (rt *CmdRunner) executeDebug(cc *CommandContext, cmd *DebugCmd) {
	simplelogger.Infof("debug %#v", *cmd)

	if cmd.Echo != nil {
		cc.outputf("%s\n", *cmd.Echo)
	}

	if cmd.Fail != nil {
		cc.errorf("debug failed")
	}
}

func (rt *CmdRunner) executeNode(cc *CommandContext, cmd *NodeCmd) {
	contextNodeId := InvalidNodeId
	rt.postAsyncWait(func(sim *simulation.Simulation) {
		node, _ := rt.getNode(sim, cmd.Node)
		if node == nil {
			cc.errorf("node not found")
			return
		}

		defer func() {
			err := recover()
			if err != nil {
				cc.errorf("%+v", err)
			}
		}()

		if cmd.Command != nil {
			output := node.Command(*cmd.Command, simulation.DefaultCommandTimeout)
			for _, line := range output {
				cc.outputf("%s\n", line)
			}
		} else {
			contextNodeId = node.Id
		}
	})

	if contextNodeId != InvalidNodeId {
		// enter node context
		rt.enterNodeContext(contextNodeId)
	}
}

func (rt *CmdRunner) executeDemoLegend(cc *CommandContext, cmd *DemoLegendCmd) {
	rt.postAsyncWait(func(sim *simulation.Simulation) {
		sim.ShowDemoLegend(cmd.X, cmd.Y, cmd.Title)
	})
}

func (rt *CmdRunner) executeCountDown(cc *CommandContext, cmd *CountDownCmd) {
	title := "%v"
	if cmd.Text != nil {
		title = *cmd.Text
	}
	rt.postAsyncWait(func(sim *simulation.Simulation) {
		sim.CountDown(time.Duration(cmd.Seconds)*time.Second, title)
	})
}

func (rt *CmdRunner) executeRadio(cc *CommandContext, radio *RadioCmd) {
	rt.postAsyncWait(func(sim *simulation.Simulation) {
		for _, sel := range radio.Nodes {
			node, dnode := rt.getNode(sim, sel)
			if node == nil {
				cc.errorf("node %d not found", sel.Id)
				continue
			}

			if radio.On != nil {
				sim.SetNodeFailed(node.Id, false)
			} else if radio.Off != nil {
				sim.SetNodeFailed(node.Id, true)
			} else if radio.FailTime != nil {
				if radio.FailTime.FailInterval > 0 && radio.FailTime.FailDuration > 0 {
					dnode.SetFailTime(dispatcher.FailTime{
						FailDuration: uint64(radio.FailTime.FailDuration * 1000000),
						FailInterval: uint64(radio.FailTime.FailInterval * 1000000),
					})
				} else {
					dnode.SetFailTime(dispatcher.NonFailTime)
				}
			}
		}
	})
}

func (rt *CmdRunner) executeMoveNode(cc *CommandContext, cmd *Move) {
	rt.postAsyncWait(func(sim *simulation.Simulation) {
		sim.MoveNodeTo(cmd.Target.Id, cmd.X, cmd.Y)
	})
}

func (rt *CmdRunner) executeLsNodes(cc *CommandContext, cmd *NodesCmd) {
	rt.postAsyncWait(func(sim *simulation.Simulation) {
		for nodeid := range sim.Nodes() {
			dnode := sim.Dispatcher().GetNode(nodeid)
			var line strings.Builder
			line.WriteString(fmt.Sprintf("id=%d\textaddr=%016x\trloc16=%04x\tx=%d\ty=%d\tstate=%s\tfailed=%v", nodeid, dnode.ExtAddr, dnode.Rloc16,
				dnode.X, dnode.Y, dnode.Role, dnode.IsFailed()))
			cc.outputf("%s\n", line.String())
		}
	})
}

func (rt *CmdRunner) executeLsPartitions(cc *CommandContext) {
	pars := map[uint32][]NodeId{}

	rt.postAsyncWait(func(sim *simulation.Simulation) {
		for nodeid, dnode := range sim.Dispatcher().Nodes() {
			parid := dnode.PartitionId
			pars[parid] = append(pars[parid], nodeid)
		}
	})

	for parid, nodeids := range pars {
		cc.outputf("partition=%08x\tnodes=", parid)
		for i, nodeid := range nodeids {
			if i > 0 {
				cc.outputf(",")
			}
			cc.outputf("%d", nodeid)
		}
		cc.outputf("\n")
	}
}

func (rt *CmdRunner) executeCollectPings(cc *CommandContext, pings *PingsCmd) {
	allPings := make(map[NodeId][]*dispatcher.PingResult)
	rt.postAsyncWait(func(sim *simulation.Simulation) {
		d := sim.Dispatcher()
		for nodeid, node := range d.Nodes() {
			pings := node.CollectPings()
			if len(pings) > 0 {
				allPings[nodeid] = pings
			}
		}
	})

	for nodeid, pings := range allPings {
		for _, ping := range pings {
			cc.outputf("node=%-4d dst=%-40s datasize=%-3d delay=%.3fms\n", nodeid, ping.Dst, ping.DataSize, float64(ping.Delay)/1000)
		}
	}
}

func (rt *CmdRunner) executeCollectJoins(cc *CommandContext, joins *JoinsCmd) {
	allJoins := make(map[NodeId][]*dispatcher.JoinResult)

	rt.postAsyncWait(func(sim *simulation.Simulation) {
		d := sim.Dispatcher()
		for nodeid, node := range d.Nodes() {
			joins := node.CollectJoins()
			if len(joins) > 0 {
				allJoins[nodeid] = joins
			}
		}
	})

	for nodeid, joins := range allJoins {
		for _, join := range joins {
			cc.outputf("node=%-4d join=%.3fs session=%.3fs\n", nodeid, float64(join.JoinDuration)/1000000, float64(join.SessionDuration)/1000000)
		}
	}
}

func (rt *CmdRunner) executeCounters(cc *CommandContext, counters *CountersCmd) {
	rt.postAsyncWait(func(sim *simulation.Simulation) {
		d := sim.Dispatcher()
		countersVal := reflect.ValueOf(d.Counters)
		countersTyp := reflect.TypeOf(d.Counters)
		for i := 0; i < countersVal.NumField(); i++ {
			fname := countersTyp.Field(i).Name
			fval := countersVal.Field(i)
			cc.outputf("%-40s %v\n", fname, fval.Uint())
		}
	})
}

func (rt *CmdRunner) executeWeb(cc *CommandContext, webcmd *WebCmd) {
	if err := web.OpenWeb(rt.ctx); err != nil {
		cc.error(err)
	}
}

<<<<<<< HEAD
func (rt *CmdRunner) executeRadioModel(cc *CommandContext, cmd *RadioModelCmd) {
	var name string
	if len(cmd.Model) == 0 {
		rt.postAsyncWait(func(sim *simulation.Simulation) {
			name = sim.Dispatcher().GetRadioModel().GetName()
		})
		cc.outputf("%v\n", name)
	} else {
		name = cmd.Model
		ok := false
		rt.postAsyncWait(func(sim *simulation.Simulation) {
			model := radiomodel.Create(name)
			ok = model != nil
			if ok {
				sim.Dispatcher().SetRadioModel(model)
			}
		})
		if ok {
			cc.outputf("%v\n", name)
		} else {
			cc.outputf("Error: Radiomodel '%v' does not exist.\n", name)
		}
=======
func (rt *CmdRunner) executeLogLevel(cc *CommandContext, cmd *LogLevelCmd) {
	if cmd.Level == "" {
		cc.outputf("%v\n", simplelogger.GetLevel().String())
	} else {
		simplelogger.SetLevel(simplelogger.ParseLevel(cmd.Level))
>>>>>>> 1fb9e681
	}
}

func (rt *CmdRunner) executePlr(cc *CommandContext, cmd *PlrCmd) {
	if cmd.Val == nil {
		// get PLR
		var plr float64

		rt.postAsyncWait(func(sim *simulation.Simulation) {
			plr = sim.Dispatcher().GetGlobalMessageDropRatio()
		})

		cc.outputf("%v\n", plr)
	} else {
		// set PLR
		rt.postAsyncWait(func(sim *simulation.Simulation) {
			sim.Dispatcher().SetGlobalPacketLossRatio(*cmd.Val)
			*cmd.Val = sim.Dispatcher().GetGlobalMessageDropRatio()
		})
		cc.outputf("%v\n", *cmd.Val)
	}
}

func (rt *CmdRunner) executeScan(cc *CommandContext, cmd *ScanCmd) {
	rt.postAsyncWait(func(sim *simulation.Simulation) {
		node, _ := rt.getNode(sim, cmd.Node)
		if node == nil {
			cc.errorf("node not found")
			return
		}

		node.CommandExpectNone("scan", simulation.DefaultCommandTimeout)
	})

	timeout := time.Millisecond * 600 // FIXME: hardcoding
	deadline := time.Now().Add(timeout)
	for time.Now().Before(deadline) {
		rt.postAsyncWait(func(sim *simulation.Simulation) {
			node, _ := rt.getNode(sim, cmd.Node)
			if node == nil {
				return
			}
			node.AssurePrompt()
		})
	}
}

func (rt *CmdRunner) executeConfigVisualization(cc *CommandContext, cmd *ConfigVisualizationCmd) {
	var opts dispatcher.VisualizationOptions
	rt.postAsyncWait(func(sim *simulation.Simulation) {
		opts = sim.Dispatcher().GetVisualizationOptions()

		if cmd.BroadcastMessage != nil {
			opts.BroadcastMessage = cmd.BroadcastMessage.OnOrOff.On != nil
		}

		if cmd.UnicastMessage != nil {
			opts.UnicastMessage = cmd.UnicastMessage.OnOrOff.On != nil
		}

		if cmd.AckMessage != nil {
			opts.AckMessage = cmd.AckMessage.OnOrOff.On != nil
		}

		if cmd.RouterTable != nil {
			opts.RouterTable = cmd.RouterTable.OnOrOff.On != nil
		}

		if cmd.ChildTable != nil {
			opts.ChildTable = cmd.ChildTable.OnOrOff.On != nil
		}

		sim.Dispatcher().SetVisualizationOptions(opts)
	})

	bool_to_onoroff := func(on bool) string {
		if on {
			return "on"
		} else {
			return "off"
		}
	}
	cc.outputf("bro=%s\n", bool_to_onoroff(opts.BroadcastMessage))
	cc.outputf("uni=%s\n", bool_to_onoroff(opts.UnicastMessage))
	cc.outputf("ack=%s\n", bool_to_onoroff(opts.AckMessage))
	cc.outputf("rtb=%s\n", bool_to_onoroff(opts.RouterTable))
	cc.outputf("ctb=%s\n", bool_to_onoroff(opts.ChildTable))
}

func (rt *CmdRunner) enterNodeContext(nodeid NodeId) bool {
	simplelogger.AssertTrue(nodeid == InvalidNodeId || nodeid > 0)
	if rt.contextNodeId == nodeid {
		return false
	}

	rt.contextNodeId = nodeid
	return true
}

func (rt *CmdRunner) executeTitle(cc *CommandContext, cmd *TitleCmd) {
	rt.postAsyncWait(func(sim *simulation.Simulation) {
		titleInfo := visualize.DefaultTitleInfo()

		titleInfo.Title = cmd.Title
		if cmd.X != nil {
			titleInfo.X = *cmd.X
		}
		if cmd.Y != nil {
			titleInfo.Y = *cmd.Y
		}
		if cmd.FontSize != nil {
			titleInfo.FontSize = *cmd.FontSize
		}

		sim.SetTitleInfo(titleInfo)
	})
}

func (rt *CmdRunner) executeNetInfo(cc *CommandContext, cmd *NetInfoCmd) {
	rt.postAsyncWait(func(sim *simulation.Simulation) {
		netinfo := sim.GetNetworkInfo()
		if cmd.Version != nil {
			netinfo.Version = *cmd.Version
		}
		if cmd.Commit != nil {
			netinfo.Commit = *cmd.Commit
		}
		if cmd.Real != nil {
			netinfo.Real = cmd.Real.Yes != nil
		}
		sim.SetNetworkInfo(netinfo)
	})
}

func (rt *CmdRunner) executeCoaps(cc *CommandContext, cmd *CoapsCmd) {
	if cmd.Enable != nil {
		rt.postAsyncWait(func(sim *simulation.Simulation) {
			sim.Dispatcher().EnableCoaps()
		})
	} else {
		var coapMessages []*dispatcher.CoapMessage
		rt.postAsyncWait(func(sim *simulation.Simulation) {
			coapMessages = sim.Dispatcher().CollectCoapMessages()
		})

		cc.outputItemsAsYaml(coapMessages)
	}
}

func (rt *CmdRunner) executeEnergy(cc *CommandContext, energy *EnergyCmd) {
	if energy.Save != nil {
		rt.postAsyncWait(func(sim *simulation.Simulation) {
			sim.GetEnergyAnalyser().SaveEnergyDataToFile(energy.Name, sim.Dispatcher().CurTime)
		})
	} else {
		cc.outputf("energy <command>\n")
		cc.outputf("\tsave [output name]\n")
	}
}

func NewCmdRunner(ctx *progctx.ProgCtx, sim *simulation.Simulation) *CmdRunner {
	cr := &CmdRunner{
		ctx:           ctx,
		sim:           sim,
		contextNodeId: InvalidNodeId,
	}
	sim.SetCmdRunner(cr)
	return cr
}<|MERGE_RESOLUTION|>--- conflicted
+++ resolved
@@ -215,16 +215,12 @@
 		rt.executeWeb(cc, cc.Web)
 	} else if cmd.NetInfo != nil {
 		rt.executeNetInfo(cc, cc.NetInfo)
-<<<<<<< HEAD
 	} else if cmd.RadioModel != nil {
 		rt.executeRadioModel(cc, cc.RadioModel)
-
 	} else if cmd.Energy != nil {
 		rt.executeEnergy(cc, cc.Energy)
-=======
 	} else if cmd.LogLevel != nil {
 		rt.executeLogLevel(cc, cc.LogLevel)
->>>>>>> 1fb9e681
 	} else {
 		simplelogger.Panicf("unimplemented command: %#v", cmd)
 	}
@@ -633,7 +629,6 @@
 	}
 }
 
-<<<<<<< HEAD
 func (rt *CmdRunner) executeRadioModel(cc *CommandContext, cmd *RadioModelCmd) {
 	var name string
 	if len(cmd.Model) == 0 {
@@ -656,13 +651,14 @@
 		} else {
 			cc.outputf("Error: Radiomodel '%v' does not exist.\n", name)
 		}
-=======
+         }
+}
+
 func (rt *CmdRunner) executeLogLevel(cc *CommandContext, cmd *LogLevelCmd) {
 	if cmd.Level == "" {
 		cc.outputf("%v\n", simplelogger.GetLevel().String())
 	} else {
 		simplelogger.SetLevel(simplelogger.ParseLevel(cmd.Level))
->>>>>>> 1fb9e681
 	}
 }
 
