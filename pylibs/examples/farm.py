--- conflicted
+++ resolved
@@ -24,7 +24,7 @@
 # CONTRACT, STRICT LIABILITY, OR TORT (INCLUDING NEGLIGENCE OR OTHERWISE)
 # ARISING IN ANY WAY OUT OF THE USE OF THIS SOFTWARE, EVEN IF ADVISED OF THE
 # POSSIBILITY OF SUCH DAMAGE.
-import logging
+
 # This script simulates a farm where sensors are installed on horses.
 # 6 Routers are installed at the borders of the farm which has a transmission range of 300m.
 # One of the Routers is selected as the Gateway.
@@ -36,8 +36,9 @@
 #
 # Inspired by https://www.threadgroup.org/Farm-Jenny
 
+import logging
+import math
 import random
-import math
 
 from otns.cli import OTNS
 from otns.cli.errors import OTNSExitedError
@@ -52,7 +53,6 @@
 
 def main():
     #ns = OTNS(otns_args=['-log', 'info', '-no-logfile'])
-<<<<<<< HEAD
     random_seed = 23982342342
     ns = OTNS(otns_args=['-seed', f'{random_seed}', '-pcap', 'wpan-tap'])
     random.seed(random_seed)
@@ -61,14 +61,7 @@
     ns.watch_default('trace')
     ns.logconfig(logging.DEBUG)
     ns.speed = 9999
-    ns.radiomodel = 'MutualInterference'
-=======
-    ns = OTNS()
-    ns.loglevel = 'info'
-    ns.logconfig(logging.DEBUG)
-    ns.speed = 4
     ns.radiomodel = 'Outdoor'
->>>>>>> 89a00b0b
     ns.set_radioparam('MeterPerUnit', 1/R )
     ns.set_radioparam('ShadowFadingSigmaDb', 0.0)
     ns.set_radioparam('TimeFadingSigmaMaxDb', 0.0)
@@ -109,13 +102,9 @@
         return False
 
     time_accum = 0
-<<<<<<< HEAD
-    while ns.time < 9e6:
-=======
     sid_last_ping = 0
 
-    while True:
->>>>>>> 89a00b0b
+    while ns.time < 9e6:
         dt = 1
         ns.go(dt)
         time_accum += dt
