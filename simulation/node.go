// Copyright (c) 2020-2023, The OTNS Authors.
// All rights reserved.
//
// Redistribution and use in source and binary forms, with or without
// modification, are permitted provided that the following conditions are met:
// 1. Redistributions of source code must retain the above copyright
//    notice, this list of conditions and the following disclaimer.
// 2. Redistributions in binary form must reproduce the above copyright
//    notice, this list of conditions and the following disclaimer in the
//    documentation and/or other materials provided with the distribution.
// 3. Neither the name of the copyright holder nor the
//    names of its contributors may be used to endorse or promote products
//    derived from this software without specific prior written permission.
//
// THIS SOFTWARE IS PROVIDED BY THE COPYRIGHT HOLDERS AND CONTRIBUTORS "AS IS"
// AND ANY EXPRESS OR IMPLIED WARRANTIES, INCLUDING, BUT NOT LIMITED TO, THE
// IMPLIED WARRANTIES OF MERCHANTABILITY AND FITNESS FOR A PARTICULAR PURPOSE
// ARE DISCLAIMED. IN NO EVENT SHALL THE COPYRIGHT HOLDER OR CONTRIBUTORS BE
// LIABLE FOR ANY DIRECT, INDIRECT, INCIDENTAL, SPECIAL, EXEMPLARY, OR
// CONSEQUENTIAL DAMAGES (INCLUDING, BUT NOT LIMITED TO, PROCUREMENT OF
// SUBSTITUTE GOODS OR SERVICES; LOSS OF USE, DATA, OR PROFITS; OR BUSINESS
// INTERRUPTION) HOWEVER CAUSED AND ON ANY THEORY OF LIABILITY, WHETHER IN
// CONTRACT, STRICT LIABILITY, OR TORT (INCLUDING NEGLIGENCE OR OTHERWISE)
// ARISING IN ANY WAY OUT OF THE USE OF THIS SOFTWARE, EVEN IF ADVISED OF THE
// POSSIBILITY OF SUCH DAMAGE.

package simulation

import (
	"bufio"
	"context"
	"fmt"
	"io"
	"os"
	"os/exec"
	"regexp"
	"strconv"
	"strings"
	"syscall"
	"time"

	"github.com/openthread/ot-ns/dispatcher"
	"github.com/openthread/ot-ns/otoutfilter"
	. "github.com/openthread/ot-ns/types"
	"github.com/pkg/errors"
	"github.com/simonlingoogle/go-simplelogger"
)

const (
	DefaultCommandTimeout = time.Second * 10
)

var (
	DoneOrErrorRegexp = regexp.MustCompile(`(Done|Error \d+: .*)`)
)

type NodeUartType int

const (
	NodeUartTypeUndefined   NodeUartType = iota
	NodeUartTypeRealTime    NodeUartType = iota
	NodeUartTypeVirtualTime NodeUartType = iota
)

type Node struct {
	S   *Simulation
	Id  int
	cfg *NodeConfig

	cmd     *exec.Cmd
	logFile *os.File
	err     error

	pendingLines      chan string
	pipeIn            io.WriteCloser
	pipeOut           io.Reader
	pipeErr           io.ReadCloser
	virtualUartReader *io.PipeReader
	virtualUartPipe   *io.PipeWriter
	uartType          NodeUartType
}

func newNode(s *Simulation, id NodeId, cfg *NodeConfig) (*Node, error) {
	var err error
	logFileName := fmt.Sprintf("tmp/%d_%d.log", s.cfg.Id, id)
	if !cfg.Restore {
		flashFile := fmt.Sprintf("tmp/%d_%d.flash", s.cfg.Id, id)
		if err = os.RemoveAll(flashFile); err != nil {
			simplelogger.Errorf("Remove flash file %s failed: %+v", flashFile, err)
			return nil, err
		}
		if err = os.RemoveAll(logFileName); err != nil {
			simplelogger.Errorf("Remove node log file %s failed: %+v", logFileName, err)
			return nil, err
		}
	}

	// open log file for node's OT output
	logFile, err := os.OpenFile(logFileName, os.O_APPEND|os.O_CREATE|os.O_WRONLY, 0664)
	if err != nil {
		simplelogger.Errorf("Opening node log file %s failed: %+v", logFileName, err)
		return nil, err
	}

	// determine path of the OT CLI app and start OT node process.
	otCliPath := s.cfg.OtCliFtdPath
	if cfg.ExecutablePath != "" {
		otCliPath = cfg.ExecutablePath
	} else if cfg.IsBorderRouter {
		otCliPath = s.cfg.OtBrPath
	} else if cfg.IsMtd {
		otCliPath = s.cfg.OtCliMtdPath
	}
	simplelogger.Debugf("node exe path: %s", otCliPath)
	cmd := exec.CommandContext(context.Background(), otCliPath, strconv.Itoa(id), s.d.GetUnixSocketName())

	node := &Node{
		S:            s,
		Id:           id,
		cfg:          cfg,
		cmd:          cmd,
		pendingLines: make(chan string, 100),
		uartType:     NodeUartTypeUndefined,
		logFile:      logFile,
		err:          nil,
	}

	node.virtualUartReader, node.virtualUartPipe = io.Pipe()

	if node.pipeIn, err = cmd.StdinPipe(); err != nil {
		return nil, err
	}

	if node.pipeOut, err = cmd.StdoutPipe(); err != nil {
		return nil, err
	}

	if node.pipeErr, err = cmd.StderrPipe(); err != nil {
		return nil, err
	}

	if err = cmd.Start(); err != nil {
		return nil, err
	}

	go node.lineReader(node.pipeOut, NodeUartTypeRealTime)
	go node.lineReader(node.virtualUartReader, NodeUartTypeVirtualTime)
	go node.lineReaderStdErr(node.pipeErr)

	return node, nil
}

func (node *Node) String() string {
	return fmt.Sprintf("Node<%d>", node.Id)
}

func (node *Node) SetupNetworkParameters(cfg []string) {
	for _, cmd := range cfg {
		node.Command(cmd, DefaultCommandTimeout)
	}
}

func (node *Node) Start() {
	simplelogger.Infof("%v - started, panid=0x%04x, chan=%d, eui64=%#v, extaddr=%#v, state=%s, key=%#v, mode=%v", node,
		node.GetPanid(), node.GetChannel(), node.GetEui64(), node.GetExtAddr(), node.GetState(),
		node.GetNetworkKey(), node.GetMode())
}

func (node *Node) IsFED() bool {
	return !node.cfg.IsMtd
}

func (node *Node) Stop() {
	node.ThreadStop()
	node.IfconfigDown()
	simplelogger.Debugf("%v - stopped, state = %s", node, node.GetState())
}

func (node *Node) Exit() error {
	_ = node.cmd.Process.Signal(syscall.SIGTERM)

	err := node.cmd.Wait()
	node.S.Dispatcher().RecvEvents() // ensure to receive any remaining events of exited node.

	// no more events or lineReader lines should come, so we can close the log file and virtual-UART.
	_ = node.virtualUartReader.Close()
	if node.logFile != nil {
		_ = node.logFile.Close()
	}

	return err
}

func (node *Node) AssurePrompt() {
	node.inputCommand("")
	if found, _ := node.TryExpectLine("", time.Second); found {
		return
	}

	node.inputCommand("")
	if found, _ := node.TryExpectLine("", time.Second); found {
		return
	}

	node.inputCommand("")
	node.expectLine("", DefaultCommandTimeout)
}

func (node *Node) inputCommand(cmd string) {
	simplelogger.AssertTrue(node.uartType != NodeUartTypeUndefined)

	if node.uartType == NodeUartTypeRealTime {
		_, _ = node.pipeIn.Write([]byte(cmd + "\n"))
		node.S.Dispatcher().NotifyCommand(node.Id)
	} else {
		node.S.Dispatcher().SendToUART(node.Id, []byte(cmd+"\n"))
	}
}

func (node *Node) CommandExpectNone(cmd string, timeout time.Duration) {
	node.inputCommand(cmd)
	node.expectLine(cmd, timeout)
}

func (node *Node) Command(cmd string, timeout time.Duration) []string {
	node.inputCommand(cmd)
	node.expectLine(cmd, timeout)
	output := node.expectLine(DoneOrErrorRegexp, timeout)

	var result string
	output, result = output[:len(output)-1], output[len(output)-1]
	if result != "Done" {
		simplelogger.Panicf("%v - Unexpected cmd result: %s", node, result)
	}
	return output
}

func (node *Node) CommandExpectString(cmd string, timeout time.Duration) string {
	output := node.Command(cmd, timeout)
	if len(output) != 1 {
		simplelogger.Panicf("expected 1 line, but received %d: %#v", len(output), output)
	}

	return output[0]
}

func (node *Node) CommandExpectInt(cmd string, timeout time.Duration) int {
	s := node.CommandExpectString(cmd, timeout)
	var iv int64
	var err error

	if strings.HasPrefix(s, "0x") || strings.HasPrefix(s, "0X") {
		iv, err = strconv.ParseInt(s[2:], 16, 0)
	} else {
		iv, err = strconv.ParseInt(s, 10, 0)
	}

	if err != nil {
		simplelogger.Panicf("unexpected number: %#v", s)
	}
	return int(iv)
}

func (node *Node) CommandExpectHex(cmd string, timeout time.Duration) int {
	s := node.CommandExpectString(cmd, timeout)
	var iv int64
	var err error

	iv, err = strconv.ParseInt(s[2:], 16, 0)

	if err != nil {
		simplelogger.Panicf("unexpected number: %#v", s)
	}
	return int(iv)
}

func (node *Node) SetChannel(ch int) {
	simplelogger.AssertTrue(11 <= ch && ch <= 26)
	node.Command(fmt.Sprintf("channel %d", ch), DefaultCommandTimeout)
}

func (node *Node) GetChannel() int {
	return node.CommandExpectInt("channel", DefaultCommandTimeout)
}

func (node *Node) GetChildList() (childlist []int) {
	s := node.CommandExpectString("child list", DefaultCommandTimeout)
	ss := strings.Split(s, " ")

	for _, ids := range ss {
		id, err := strconv.Atoi(ids)
		if err != nil {
			simplelogger.Panicf("unpexpected child list: %#v", s)
		}
		childlist = append(childlist, id)
	}
	return
}

func (node *Node) GetChildTable() {
	// todo: not implemented yet
}

func (node *Node) GetChildTimeout() int {
	return node.CommandExpectInt("childtimeout", DefaultCommandTimeout)
}

func (node *Node) SetChildTimeout(timeout int) {
	node.Command(fmt.Sprintf("childtimeout %d", timeout), DefaultCommandTimeout)
}

func (node *Node) GetContextReuseDelay() int {
	return node.CommandExpectInt("contextreusedelay", DefaultCommandTimeout)
}

func (node *Node) SetContextReuseDelay(delay int) {
	node.Command(fmt.Sprintf("contextreusedelay %d", delay), DefaultCommandTimeout)
}

func (node *Node) GetNetworkName() string {
	return node.CommandExpectString("networkname", DefaultCommandTimeout)
}

func (node *Node) SetNetworkName(name string) {
	node.Command(fmt.Sprintf("networkname %s", name), DefaultCommandTimeout)
}

func (node *Node) GetEui64() string {
	return node.CommandExpectString("eui64", DefaultCommandTimeout)
}

func (node *Node) SetEui64(eui64 string) {
	node.Command(fmt.Sprintf("eui64 %s", eui64), DefaultCommandTimeout)
}

func (node *Node) GetExtAddr() uint64 {
	s := node.CommandExpectString("extaddr", DefaultCommandTimeout)
	v, err := strconv.ParseUint(s, 16, 64)
	simplelogger.PanicIfError(err)
	return v
}

func (node *Node) SetExtAddr(extaddr uint64) {
	node.Command(fmt.Sprintf("extaddr %016x", extaddr), DefaultCommandTimeout)
}

func (node *Node) GetExtPanid() string {
	return node.CommandExpectString("extpanid", DefaultCommandTimeout)
}

func (node *Node) SetExtPanid(extpanid string) {
	node.Command(fmt.Sprintf("extpanid %s", extpanid), DefaultCommandTimeout)
}

func (node *Node) GetIfconfig() string {
	return node.CommandExpectString("ifconfig", DefaultCommandTimeout)
}

func (node *Node) IfconfigUp() {
	node.Command("ifconfig up", DefaultCommandTimeout)
}

func (node *Node) IfconfigDown() {
	node.Command("ifconfig down", DefaultCommandTimeout)
}

func (node *Node) GetIpAddr() []string {
	// todo: parse IPv6 addresses
	addrs := node.Command("ipaddr", DefaultCommandTimeout)
	return addrs
}

func (node *Node) GetIpAddrLinkLocal() []string {
	// todo: parse IPv6 addresses
	addrs := node.Command("ipaddr linklocal", DefaultCommandTimeout)
	return addrs
}

func (node *Node) GetIpAddrMleid() []string {
	// todo: parse IPv6 addresses
	addrs := node.Command("ipaddr mleid", DefaultCommandTimeout)
	return addrs
}

func (node *Node) GetIpAddrRloc() []string {
	addrs := node.Command("ipaddr rloc", DefaultCommandTimeout)
	return addrs
}

func (node *Node) GetIpMaddr() []string {
	// todo: parse IPv6 addresses
	addrs := node.Command("ipmaddr", DefaultCommandTimeout)
	return addrs
}

func (node *Node) GetIpMaddrPromiscuous() bool {
	return node.CommandExpectEnabledOrDisabled("ipmaddr promiscuous", DefaultCommandTimeout)
}

func (node *Node) IpMaddrPromiscuousEnable() {
	node.Command("ipmaddr promiscuous enable", DefaultCommandTimeout)
}

func (node *Node) IpMaddrPromiscuousDisable() {
	node.Command("ipmaddr promiscuous disable", DefaultCommandTimeout)
}

func (node *Node) GetPromiscuous() bool {
	return node.CommandExpectEnabledOrDisabled("promiscuous", DefaultCommandTimeout)
}

func (node *Node) PromiscuousEnable() {
	node.Command("promiscuous enable", DefaultCommandTimeout)
}

func (node *Node) PromiscuousDisable() {
	node.Command("promiscuous disable", DefaultCommandTimeout)
}

func (node *Node) GetRouterEligible() bool {
	return node.CommandExpectEnabledOrDisabled("routereligible", DefaultCommandTimeout)
}

func (node *Node) RouterEligibleEnable() {
	node.Command("routereligible enable", DefaultCommandTimeout)
}

func (node *Node) RouterEligibleDisable() {
	node.Command("routereligible disable", DefaultCommandTimeout)
}

func (node *Node) GetJoinerPort() int {
	return node.CommandExpectInt("joinerport", DefaultCommandTimeout)
}

func (node *Node) SetJoinerPort(port int) {
	node.Command(fmt.Sprintf("joinerport %d", port), DefaultCommandTimeout)
}

func (node *Node) GetKeySequenceCounter() int {
	return node.CommandExpectInt("keysequence counter", DefaultCommandTimeout)
}

func (node *Node) SetKeySequenceCounter(counter int) {
	node.Command(fmt.Sprintf("keysequence counter %d", counter), DefaultCommandTimeout)
}

func (node *Node) GetKeySequenceGuardTime() int {
	return node.CommandExpectInt("keysequence guardtime", DefaultCommandTimeout)
}

func (node *Node) SetKeySequenceGuardTime(guardtime int) {
	node.Command(fmt.Sprintf("keysequence guardtime %d", guardtime), DefaultCommandTimeout)
}

type LeaderData struct {
	PartitionID       int
	Weighting         int
	DataVersion       int
	StableDataVersion int
	LeaderRouterID    int
}

func (node *Node) GetLeaderData() (leaderData LeaderData) {
	var err error
	output := node.Command("leaderdata", DefaultCommandTimeout)
	for _, line := range output {
		if strings.HasPrefix(line, "Partition ID:") {
			leaderData.PartitionID, err = strconv.Atoi(line[14:])
			simplelogger.PanicIfError(err)
		}

		if strings.HasPrefix(line, "Weighting:") {
			leaderData.Weighting, err = strconv.Atoi(line[11:])
			simplelogger.PanicIfError(err)
		}

		if strings.HasPrefix(line, "Data Version:") {
			leaderData.DataVersion, err = strconv.Atoi(line[14:])
			simplelogger.PanicIfError(err)
		}

		if strings.HasPrefix(line, "Stable Data Version:") {
			leaderData.StableDataVersion, err = strconv.Atoi(line[21:])
			simplelogger.PanicIfError(err)
		}

		if strings.HasPrefix(line, "Leader Router ID:") {
			leaderData.LeaderRouterID, err = strconv.Atoi(line[18:])
			simplelogger.PanicIfError(err)
		}
	}
	return
}

func (node *Node) GetLeaderPartitionId() int {
	return node.CommandExpectInt("leaderpartitionid", DefaultCommandTimeout)
}

func (node *Node) SetLeaderPartitionId(partitionid int) {
	node.Command(fmt.Sprintf("leaderpartitionid 0x%x", partitionid), DefaultCommandTimeout)
}

func (node *Node) GetLeaderWeight() int {
	return node.CommandExpectInt("leaderweight", DefaultCommandTimeout)
}

func (node *Node) SetLeaderWeight(weight int) {
	node.Command(fmt.Sprintf("leaderweight 0x%x", weight), DefaultCommandTimeout)
}

func (node *Node) FactoryReset() {
	simplelogger.Warnf("%v - factoryreset", node)
	node.inputCommand("factoryreset")
	node.AssurePrompt()
	simplelogger.Debugf("%v - ready", node)
}

func (node *Node) Reset() {
	simplelogger.Warnf("%v - reset", node)
	node.inputCommand("reset")
	node.AssurePrompt()
	simplelogger.Debugf("%v - ready", node)
}

func (node *Node) GetNetworkKey() string {
	return node.CommandExpectString("networkkey", DefaultCommandTimeout)
}

func (node *Node) SetNetworkKey(key string) {
	node.Command(fmt.Sprintf("networkkey %s", key), DefaultCommandTimeout)
}

func (node *Node) GetMode() string {
	// todo: return Mode type rather than just string
	return node.CommandExpectString("mode", DefaultCommandTimeout)
}

func (node *Node) SetMode(mode string) {
	node.Command(fmt.Sprintf("mode %s", mode), DefaultCommandTimeout)
}

func (node *Node) GetPanid() uint16 {
	// todo: return Mode type rather than just string
	return uint16(node.CommandExpectInt("panid", DefaultCommandTimeout))
}

func (node *Node) SetPanid(panid uint16) {
	node.Command(fmt.Sprintf("panid 0x%x", panid), DefaultCommandTimeout)
}

func (node *Node) GetRloc16() uint16 {
	return uint16(node.CommandExpectHex("rloc16", DefaultCommandTimeout))
}

func (node *Node) GetRouterSelectionJitter() int {
	return node.CommandExpectInt("routerselectionjitter", DefaultCommandTimeout)
}

func (node *Node) SetRouterSelectionJitter(timeout int) {
	node.Command(fmt.Sprintf("routerselectionjitter %d", timeout), DefaultCommandTimeout)
}

func (node *Node) GetRouterUpgradeThreshold() int {
	return node.CommandExpectInt("routerupgradethreshold", DefaultCommandTimeout)
}

func (node *Node) SetRouterUpgradeThreshold(timeout int) {
	node.Command(fmt.Sprintf("routerupgradethreshold %d", timeout), DefaultCommandTimeout)
}

func (node *Node) GetRouterDowngradeThreshold() int {
	return node.CommandExpectInt("routerdowngradethreshold", DefaultCommandTimeout)
}

func (node *Node) SetRouterDowngradeThreshold(timeout int) {
	node.Command(fmt.Sprintf("routerdowngradethreshold %d", timeout), DefaultCommandTimeout)
}

func (node *Node) GetState() string {
	return node.CommandExpectString("state", DefaultCommandTimeout)
}

func (node *Node) ThreadStart() {
	node.Command("thread start", DefaultCommandTimeout)
}

func (node *Node) ThreadStop() {
	node.Command("thread stop", DefaultCommandTimeout)
}

func (node *Node) GetVersion() string {
	return node.CommandExpectString("version", DefaultCommandTimeout)
}

func (node *Node) GetSingleton() bool {
	s := node.CommandExpectString("singleton", DefaultCommandTimeout)
	if s == "true" {
		return true
	} else if s == "false" {
		return false
	} else {
		simplelogger.Panicf("expect true/false, but read: %#v", s)
		return false
	}
}

func (node *Node) lineReader(reader io.Reader, uartType NodeUartType) {
	// close the line channel after line reader routine exit.
	// Below filter takes out any OT node log-message lines and sends these to the handler.
	scanner := bufio.NewScanner(otoutfilter.NewOTOutFilter(bufio.NewReader(reader), "", node.handlerLogMsg))
	scanner.Split(bufio.ScanLines)

	for scanner.Scan() {
		line := scanner.Text()

		// append line to node-specific log file.
		node.writeToLogFile(line)

		if node.uartType == NodeUartTypeUndefined {
			simplelogger.Debugf("%v's UART type is %v", node, uartType)
			node.uartType = uartType
		}

		select {
		case node.pendingLines <- line:
			break
		default:
			// if we failed to append line, panic - should not happen normally. If so, needs fix.
			simplelogger.Panicf("%v - node.pendingLines exceeded length %v", node, len(node.pendingLines))
			break
		}
	}
}

func (node *Node) lineReaderStdErr(reader io.Reader) {
	scanner := bufio.NewScanner(bufio.NewReader(reader)) // no filter applied.
	scanner.Split(bufio.ScanLines)

	for scanner.Scan() {
		line := scanner.Text()

		// mark the first error in the node
		if node.err == nil {
			node.err = errors.New(line)
		}

		// append it to node-specific log file.
		node.writeToLogFile(line)

		// send it to watch output.
		node.S.PostAsync(false, func() {
			node.S.Dispatcher().WatchMessage(node.Id, dispatcher.WatchCritLevel, fmt.Sprintf("%v StdErr: %v", node, line))
		})
	}

	// when the stderr of the node closes and any error was raised, inform simulation of node's failure.
	if node.err != nil {
		node.S.OnNodeProcessFailure(node)
	}
}

// handles an incoming log message from the OT-Node and its detected loglevel (otLevel). It is written
// to the node's log file. Display of the log message is done by the Dispatcher.
func (node *Node) handlerLogMsg(otLevel string, msg string) {
	// append msg to node-specific log file.
	node.writeToLogFile(msg)

	// create a node-specific log message that may be used by the Dispatcher's Watch function.
	lev := dispatcher.ParseWatchLogLevel(otLevel)
	node.S.PostAsync(false, func() {
		node.S.Dispatcher().WatchMessage(node.Id, lev, msg)
	})
}

func (node *Node) TryExpectLine(line interface{}, timeout time.Duration) (bool, []string) {
	var outputLines []string

	deadline := time.After(timeout)

	for {
		select {
		case <-deadline:
			return false, outputLines
		case readLine, ok := <-node.pendingLines:
			simplelogger.AssertTrue(ok, "%s EOF: node.pendingLines channel was closed", node)

			if !strings.HasPrefix(readLine, "|") && !strings.HasPrefix(readLine, "+") {
				simplelogger.Debugf("%v %s", node, readLine)
			}

			outputLines = append(outputLines, readLine)
			if node.isLineMatch(readLine, line) {
				// found the exact line
				return true, outputLines
			} else {
				// TODO hack: output scan result here, should have better implementation
				//| J | Network Name     | Extended PAN     | PAN  | MAC Address      | Ch | dBm | LQI |
				if strings.HasPrefix(readLine, "|") || strings.HasPrefix(readLine, "+") {
					fmt.Printf("%s\n", readLine)
				}
			}
		default:
			node.S.Dispatcher().RecvEvents() // keep virtual-UART events coming.
		}
	}
}

func (node *Node) expectLine(line interface{}, timeout time.Duration) []string {
	found, output := node.TryExpectLine(line, timeout)
	if !found {
<<<<<<< HEAD
		node.err = errors.Errorf("%v - expectLine() timeout: %#v", node, line)
=======
		node.err = errors.Errorf("expect line timeout: %#v", line)
>>>>>>> 09a07e88
		return []string{}
	}

	return output
}

func (node *Node) CommandExpectEnabledOrDisabled(cmd string, timeout time.Duration) bool {
	output := node.CommandExpectString(cmd, timeout)
	if output == "Enabled" {
		return true
	} else if output == "Disabled" {
		return false
	} else {
		simplelogger.Panicf("expect Enabled/Disabled, but read: %#v", output)
	}
	return false
}

func (node *Node) Ping(addr string, payloadSize int, count int, interval int, hopLimit int) {
	cmd := fmt.Sprintf("ping async %s %d %d %d %d", addr, payloadSize, count, interval, hopLimit)
	node.inputCommand(cmd)
	node.expectLine(cmd, DefaultCommandTimeout)
	node.AssurePrompt()
}

func (node *Node) isLineMatch(line string, _expectedLine interface{}) bool {
	switch expectedLine := _expectedLine.(type) {
	case string:
		return line == expectedLine
	case *regexp.Regexp:
		return expectedLine.MatchString(line)
	case []string:
		for _, s := range expectedLine {
			if s == line {
				return true
			}
		}
	default:
		simplelogger.Panic("unknown expected string")
	}
	return false
}

func (node *Node) DumpStat() string {
	return fmt.Sprintf("extaddr %016x, addr %04x, state %-6s", node.GetExtAddr(), node.GetRloc16(), node.GetState())
}

func (node *Node) setupMode() {
	if node.cfg.IsRouter {
		// routers should be full functional and rx always on
		simplelogger.AssertFalse(node.cfg.IsMtd)
		simplelogger.AssertFalse(node.cfg.RxOffWhenIdle)
	}

	// only MED can use RxOffWhenIdle
	simplelogger.AssertTrue(!node.cfg.RxOffWhenIdle || node.cfg.IsMtd)

	mode := ""
	if !node.cfg.RxOffWhenIdle {
		mode += "r"
	}
	if !node.cfg.IsMtd {
		mode += "d"
	}
	mode += "n"

	node.SetMode(mode)

	if !node.cfg.IsRouter && !node.cfg.IsMtd {
		node.RouterEligibleDisable()
	}
}

func (node *Node) onUartWrite(data []byte) {
	_, _ = node.virtualUartPipe.Write(data)
}

func (node *Node) writeToLogFile(line string) {
	if node.logFile != nil {
		_, err := node.logFile.WriteString(line + "\n")
		if err != nil {
			simplelogger.Error("Couldn't write to log file of %v, closing it (%s)", node, node.logFile)
			_ = node.logFile.Close()
			node.logFile = nil
		}
	}
}<|MERGE_RESOLUTION|>--- conflicted
+++ resolved
@@ -709,11 +709,7 @@
 func (node *Node) expectLine(line interface{}, timeout time.Duration) []string {
 	found, output := node.TryExpectLine(line, timeout)
 	if !found {
-<<<<<<< HEAD
-		node.err = errors.Errorf("%v - expectLine() timeout: %#v", node, line)
-=======
 		node.err = errors.Errorf("expect line timeout: %#v", line)
->>>>>>> 09a07e88
 		return []string{}
 	}
 
